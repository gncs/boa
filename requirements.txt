--- conflicted
+++ resolved
@@ -8,10 +8,7 @@
 matplotlib
 seaborn
 pandas
-<<<<<<< HEAD
 jupyter
-=======
 pytest
 pytest-cov
 coveralls
->>>>>>> f4ac198a
